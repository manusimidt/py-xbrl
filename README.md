<<<<<<< HEAD
=======
## XBRL-Parser

>>>>>>> 6e6be6de
[![PyPI](https://img.shields.io/pypi/v/py-xbrl)](https://pypi.org/project/py-xbrl/#history)
[![PyPI - Status](https://img.shields.io/pypi/status/py-xbrl)](https://pypi.org/project/py-xbrl/)
[![PyPI - Python Version](https://img.shields.io/pypi/pyversions/py-xbrl)](https://pypi.org/project/py-xbrl/)
[![GitHub](https://img.shields.io/github/license/manusimidt/xbrl_parser)](https://github.com/manusimidt/xbrl_parser/blob/main/LICENSE)
[![PyPI - Downloads](https://img.shields.io/pypi/dm/py-xbrl)](https://pypi.org/project/py-xbrl/)
[![GitHub code size in bytes](https://img.shields.io/github/languages/code-size/manusimidt/xbrl_parser)](https://github.com/m4nu3l99/xbrl_parser)
<<<<<<< HEAD

## XBRL-Parser

Py-xbrl is a python library that allows the user to easily parse XBRL-Documents. Py-xbrl is primarily build 
to parse Instance Documents (originally from the SEC) but can also be used to parse any type of XBRL 
Document as long as it follows the XBRL 2.1 Specification (2003)[^1] or the iXBRL 1.1 Specification(2013)[^2].
=======
[![Documentation Status](https://readthedocs.org/projects/py-xbrl/badge/?version=latest)](https://py-xbrl.readthedocs.io/en/latest/?badge=latest)
      

> #### DISCLAIMER
> This xbrl-parser is currently in a beta phase. Each new release can introduce breaking changes.
>
> Also keep in mind that downloading and parsing large amounts of XBRL Submissions can result in huge amounts of traffic!
> The parser not only has to download the instance document itself, but all taxonomy schemas and linkbases that are related
> to this submission! Before using the parser, check the usage policy of the data source operator!
>
> ❗ Feedback: Feel free to ask me any questions, suggestions and ideas in the [discussions form](https://github.com/manusimidt/xbrl_parser/discussions) or contact me directly

### Installation
```shell
pip install py-xbrl
```

The XBRL Parser consists of three modules:

- linkbase: This module parses calculation, definition, presentation and label linkbases
- taxonomy: This module parses taxonomy schemas
- instance: This module parses the instance document itself

This quick readme will only explain how to parse an instance document since this is probably the most common use case.
You can check out the full documentation at https://py-xbrl.readthedocs.io/
### Http Cache

This parser requires a place to store files that are related with the xbrl instance document. This folder has to be
defined before parsing submissions. Instance documents usually import many huge standard taxonomies. Submissions from
the SEC for example import the US-GAAP Taxonomy. To prevent downloading these standard taxonomies for every submission a
cache is required even if you already have downloaded the instance documents onto your pc.

### Parse locally saved submissions

#### XBRL:

```python
import logging
from xbrl.cache import HttpCache
from xbrl.instance import XbrlParser, XbrlInstance

logging.basicConfig(level=logging.INFO)
cache: HttpCache = HttpCache('./cache')
# Replace the dummy header with your information!! 
# services like SEC EDGAR require you to disclose information about your bot! (https://www.sec.gov/privacy.htm#security)
cache.set_headers({'From': 'your.name@company.com', 'User-Agent': 'Tool/Version (Website)'})
xbrlParser = XbrlParser(cache)

xbrl_path = './data/TSLA/2018_Q1/tsla-20180331.xml'
inst: XbrlInstance = xbrlParser.parse_instance_locally(xbrl_path)
```

#### inline XBRL:

```python
import logging
from xbrl.cache import HttpCache
from xbrl.instance import XbrlParser, XbrlInstance

logging.basicConfig(level=logging.INFO)
cache: HttpCache = HttpCache('./cache')
# Replace the dummy header with your information!! 
# services like SEC EDGAR require you to disclose information about your bot! (https://www.sec.gov/privacy.htm#security)
cache.set_headers({'From': 'your.name@company.com', 'User-Agent': 'Tool/Version (Website)'})
xbrlParser = XbrlParser(cache)

ixbrl_path: str = './data/AAPL/2020_FY/aapl-20201226.htm'
inst: XbrlInstance = xbrlParser.parse_instance_locally(ixbrl_path)
```

### Parse remotely saved submissions

#### XBRL:

```python
import logging
from xbrl.cache import HttpCache
from xbrl.instance import XbrlInstance, XbrlParser

logging.basicConfig(level=logging.INFO)
cache: HttpCache = HttpCache('./cache')
# Replace the dummy header with your information!! 
# services like SEC EDGAR require you to disclose information about your bot! (https://www.sec.gov/privacy.htm#security)
cache.set_headers({'From': 'your.name@company.com', 'User-Agent': 'Tool/Version (Website)'})
xbrlParser = XbrlParser(cache)

xbrl_url = 'https://www.sec.gov/Archives/edgar/data/789019/000156459017014900/msft-20170630.xml'
inst: XbrlInstance = xbrlParser.parse_instance(xbrl_url)
```

#### inline XBRL:

```python
import logging
from xbrl.cache import HttpCache
from xbrl.instance import XbrlParser, XbrlInstance

logging.basicConfig(level=logging.INFO)
cache: HttpCache = HttpCache('./cache')
# Replace the dummy header with your information!! 
# services like SEC EDGAR require you to disclose information about your bot! (https://www.sec.gov/privacy.htm#security)
cache.set_headers({'From': 'your.name@company.com', 'User-Agent': 'Tool/Version (Website)'})
xbrlParser = XbrlParser(cache)
>>>>>>> 6e6be6de

XBRL is a very information-rich markup language that can have highly complex structures. This library tries to capture
as much of the original information as possible. Py-xbrl will automatically download and parse all referenced XBRL-Files
like taxonomy schemas and linkbases. After parsing py-xbrl will organize all information in an object structure and 
return it to the user.

Please read the documentation for more information and examples!:
https://py-xbrl.readthedocs.io

[^1]: https://www.xbrl.org/Specification/XBRL-2.1/REC-2003-12-31/XBRL-2.1-REC-2003-12-31+corrected-errata-2013-02-20.html
[^2]: https://www.xbrl.org/specification/inlinexbrl-part1/rec-2013-11-18/inlinexbrl-part1-rec-2013-11-18.html

## Installation
Py-xbrl can be installed via PIP:
```bash
pip install py-xbrl
```
see the [documentation](https://py-xbrl.readthedocs.io/en/latest/) for more info.

## Questions
If you have questions regarding the library please post them into
the [GitHub discussion forum](https://github.com/manusimidt/py-xbrl/discussions).

## Contributing
I am always happy to receive contributions. You can either work on 
an already created issue or create a new pull request. You can also create a pull request
if you want to propose a change to the documentation on readthedocs.io. 
Please keep in mind that the goal of this library is to parse XBRL files correctly. Therefore, it is important
that the unit tests work on any pull request. Additionally, py-xbrl should still be able to parse all 
xbrl files correctly. It is best to create a discussion in the GitHub discussion board before creating the pull request 
to avoid that a lot of work is done, but the pull request is not merged in the end. <|MERGE_RESOLUTION|>--- conflicted
+++ resolved
@@ -1,126 +1,20 @@
-<<<<<<< HEAD
-=======
 ## XBRL-Parser
 
->>>>>>> 6e6be6de
+
 [![PyPI](https://img.shields.io/pypi/v/py-xbrl)](https://pypi.org/project/py-xbrl/#history)
 [![PyPI - Status](https://img.shields.io/pypi/status/py-xbrl)](https://pypi.org/project/py-xbrl/)
 [![PyPI - Python Version](https://img.shields.io/pypi/pyversions/py-xbrl)](https://pypi.org/project/py-xbrl/)
 [![GitHub](https://img.shields.io/github/license/manusimidt/xbrl_parser)](https://github.com/manusimidt/xbrl_parser/blob/main/LICENSE)
 [![PyPI - Downloads](https://img.shields.io/pypi/dm/py-xbrl)](https://pypi.org/project/py-xbrl/)
 [![GitHub code size in bytes](https://img.shields.io/github/languages/code-size/manusimidt/xbrl_parser)](https://github.com/m4nu3l99/xbrl_parser)
-<<<<<<< HEAD
+[![Documentation Status](https://readthedocs.org/projects/py-xbrl/badge/?version=latest)](https://py-xbrl.readthedocs.io/en/latest/?badge=latest)
+      
 
 ## XBRL-Parser
 
 Py-xbrl is a python library that allows the user to easily parse XBRL-Documents. Py-xbrl is primarily build 
 to parse Instance Documents (originally from the SEC) but can also be used to parse any type of XBRL 
 Document as long as it follows the XBRL 2.1 Specification (2003)[^1] or the iXBRL 1.1 Specification(2013)[^2].
-=======
-[![Documentation Status](https://readthedocs.org/projects/py-xbrl/badge/?version=latest)](https://py-xbrl.readthedocs.io/en/latest/?badge=latest)
-      
-
-> #### DISCLAIMER
-> This xbrl-parser is currently in a beta phase. Each new release can introduce breaking changes.
->
-> Also keep in mind that downloading and parsing large amounts of XBRL Submissions can result in huge amounts of traffic!
-> The parser not only has to download the instance document itself, but all taxonomy schemas and linkbases that are related
-> to this submission! Before using the parser, check the usage policy of the data source operator!
->
-> ❗ Feedback: Feel free to ask me any questions, suggestions and ideas in the [discussions form](https://github.com/manusimidt/xbrl_parser/discussions) or contact me directly
-
-### Installation
-```shell
-pip install py-xbrl
-```
-
-The XBRL Parser consists of three modules:
-
-- linkbase: This module parses calculation, definition, presentation and label linkbases
-- taxonomy: This module parses taxonomy schemas
-- instance: This module parses the instance document itself
-
-This quick readme will only explain how to parse an instance document since this is probably the most common use case.
-You can check out the full documentation at https://py-xbrl.readthedocs.io/
-### Http Cache
-
-This parser requires a place to store files that are related with the xbrl instance document. This folder has to be
-defined before parsing submissions. Instance documents usually import many huge standard taxonomies. Submissions from
-the SEC for example import the US-GAAP Taxonomy. To prevent downloading these standard taxonomies for every submission a
-cache is required even if you already have downloaded the instance documents onto your pc.
-
-### Parse locally saved submissions
-
-#### XBRL:
-
-```python
-import logging
-from xbrl.cache import HttpCache
-from xbrl.instance import XbrlParser, XbrlInstance
-
-logging.basicConfig(level=logging.INFO)
-cache: HttpCache = HttpCache('./cache')
-# Replace the dummy header with your information!! 
-# services like SEC EDGAR require you to disclose information about your bot! (https://www.sec.gov/privacy.htm#security)
-cache.set_headers({'From': 'your.name@company.com', 'User-Agent': 'Tool/Version (Website)'})
-xbrlParser = XbrlParser(cache)
-
-xbrl_path = './data/TSLA/2018_Q1/tsla-20180331.xml'
-inst: XbrlInstance = xbrlParser.parse_instance_locally(xbrl_path)
-```
-
-#### inline XBRL:
-
-```python
-import logging
-from xbrl.cache import HttpCache
-from xbrl.instance import XbrlParser, XbrlInstance
-
-logging.basicConfig(level=logging.INFO)
-cache: HttpCache = HttpCache('./cache')
-# Replace the dummy header with your information!! 
-# services like SEC EDGAR require you to disclose information about your bot! (https://www.sec.gov/privacy.htm#security)
-cache.set_headers({'From': 'your.name@company.com', 'User-Agent': 'Tool/Version (Website)'})
-xbrlParser = XbrlParser(cache)
-
-ixbrl_path: str = './data/AAPL/2020_FY/aapl-20201226.htm'
-inst: XbrlInstance = xbrlParser.parse_instance_locally(ixbrl_path)
-```
-
-### Parse remotely saved submissions
-
-#### XBRL:
-
-```python
-import logging
-from xbrl.cache import HttpCache
-from xbrl.instance import XbrlInstance, XbrlParser
-
-logging.basicConfig(level=logging.INFO)
-cache: HttpCache = HttpCache('./cache')
-# Replace the dummy header with your information!! 
-# services like SEC EDGAR require you to disclose information about your bot! (https://www.sec.gov/privacy.htm#security)
-cache.set_headers({'From': 'your.name@company.com', 'User-Agent': 'Tool/Version (Website)'})
-xbrlParser = XbrlParser(cache)
-
-xbrl_url = 'https://www.sec.gov/Archives/edgar/data/789019/000156459017014900/msft-20170630.xml'
-inst: XbrlInstance = xbrlParser.parse_instance(xbrl_url)
-```
-
-#### inline XBRL:
-
-```python
-import logging
-from xbrl.cache import HttpCache
-from xbrl.instance import XbrlParser, XbrlInstance
-
-logging.basicConfig(level=logging.INFO)
-cache: HttpCache = HttpCache('./cache')
-# Replace the dummy header with your information!! 
-# services like SEC EDGAR require you to disclose information about your bot! (https://www.sec.gov/privacy.htm#security)
-cache.set_headers({'From': 'your.name@company.com', 'User-Agent': 'Tool/Version (Website)'})
-xbrlParser = XbrlParser(cache)
->>>>>>> 6e6be6de
 
 XBRL is a very information-rich markup language that can have highly complex structures. This library tries to capture
 as much of the original information as possible. Py-xbrl will automatically download and parse all referenced XBRL-Files
@@ -135,7 +29,7 @@
 
 ## Installation
 Py-xbrl can be installed via PIP:
-```bash
+```shell
 pip install py-xbrl
 ```
 see the [documentation](https://py-xbrl.readthedocs.io/en/latest/) for more info.
